use std::fmt;

use serde::de::{self, Visitor};

use super::FieldValue;

pub struct FieldValueVisitor;

impl Visitor<'_> for FieldValueVisitor {
    type Value = FieldValue;

    fn expecting(&self, formatter: &mut fmt::Formatter) -> fmt::Result {
        formatter.write_str("an integer or a string")
    }

    fn visit_i32<E>(self, value: i32) -> Result<Self::Value, E>
    where
        E: de::Error,
    {
        Ok(FieldValue::Int(value))
    }

    // @TODO: Add i64, u64 etc. as the variants?
    fn visit_i64<E>(self, value: i64) -> Result<Self::Value, E>
    where
        E: de::Error,
    {
        if value >= i32::MIN as i64 && value <= i32::MAX as i64 {
            Ok(FieldValue::Int(value as i32))
        } else {
            Err(E::custom(format!(
                "integer out of range for i32: {}",
                value
            )))
        }
    }

    fn visit_u64<E>(self, value: u64) -> Result<Self::Value, E>
    where
        E: de::Error,
    {
        if value <= i32::MAX as u64 {
            Ok(FieldValue::Int(value as i32))
        } else {
            Err(E::custom(format!(
                "integer out of range for i32: {}",
                value
            )))
        }
    }

    fn visit_str<E>(self, value: &str) -> Result<Self::Value, E>
    where
        E: de::Error,
    {
        Ok(FieldValue::String(value.to_owned()))
    }

    fn visit_string<E>(self, value: String) -> Result<Self::Value, E>
    where
        E: de::Error,
    {
        Ok(FieldValue::String(value))
    }

    // @TODO: May be add boolean as a variant in `FieldValue` enum?
<<<<<<< HEAD
=======
}

pub struct SupportedConditionVisitor;

impl Visitor<'_> for SupportedConditionVisitor {
    type Value = SupportedCondition;

    fn expecting(&self, _formatter: &mut fmt::Formatter) -> fmt::Result {
        todo!()
    }
>>>>>>> feda6d02
}<|MERGE_RESOLUTION|>--- conflicted
+++ resolved
@@ -64,17 +64,4 @@
     }
 
     // @TODO: May be add boolean as a variant in `FieldValue` enum?
-<<<<<<< HEAD
-=======
-}
-
-pub struct SupportedConditionVisitor;
-
-impl Visitor<'_> for SupportedConditionVisitor {
-    type Value = SupportedCondition;
-
-    fn expecting(&self, _formatter: &mut fmt::Formatter) -> fmt::Result {
-        todo!()
-    }
->>>>>>> feda6d02
 }