--- conflicted
+++ resolved
@@ -41,30 +41,18 @@
 use rayon::iter::{IntoParallelIterator, ParallelIterator};
 use serde::{Deserialize, Serialize};
 use siphasher::sip::SipHasher24;
-<<<<<<< HEAD
+use std::hash::{Hash as StdHash, Hasher};
+use std::io::Write;
+use std::path::{Path, PathBuf};
+use std::sync::atomic::{AtomicBool, AtomicPtr, AtomicUsize};
+use std::sync::{Arc, RwLock};
+use std::time::Instant;
 use std::{
     fmt,
     fs::{create_dir_all, OpenOptions},
-    hash::{Hash as StdHash, Hasher},
-    path::Path,
     ptr,
     str::FromStr,
-    sync::{
-        atomic::{AtomicBool, AtomicPtr, AtomicUsize},
-        Arc, RwLock,
-    },
-    time::Instant,
 };
-=======
-use std::hash::{DefaultHasher, Hash as StdHash, Hasher};
-use std::io::{stdout, Write};
-use std::path::{Path, PathBuf};
-use std::sync::atomic::{AtomicBool, AtomicPtr, AtomicU32, AtomicUsize, Ordering};
-use std::sync::{mpsc, Arc, RwLock};
-use std::time::Instant;
-use std::{fmt, ptr};
-use std::{fs::*, thread};
->>>>>>> 6ffa9862
 
 #[derive(Debug, Copy, Clone, PartialEq, Eq, Hash)]
 pub struct HNSWLevel(pub u8);
@@ -357,24 +345,7 @@
         coll: &Collection,
         _root_path: &Path,
         config: &Config,
-<<<<<<< HEAD
     ) -> Result<HNSWIndex, WaCustomError> {
-        let collection_path: Arc<Path> = root_path.join(&coll.name).into();
-        let index_path = collection_path.join("dense_hnsw");
-
-        let hnsw_index_data =
-            HNSWIndexData::load(&self.lmdb_env, self.lmdb_hnsw_index_db, &coll.get_key())
-                .map_err(|e| WaCustomError::DatabaseError(e.to_string()))?;
-        let prop_file = RwLock::new(
-            OpenOptions::new()
-                .create(true)
-                .read(true)
-                .append(true)
-                .open(index_path.join("prop.data"))
-                .unwrap(),
-        );
-=======
-    ) -> Result<DenseIndex, WaCustomError> {
         let collection_path: Arc<Path> = get_collections_path().join(&coll.name).into();
         let index_path = collection_path.join("dense_hnsw");
 
@@ -386,10 +357,9 @@
             )));
         }
 
-        let dense_index_data = load_dense_index_data(&self.lmdb_env, self.lmdb_dense_index_db, &coll.get_key())
-            .map_err(|e| WaCustomError::DatabaseError(e.to_string()))?;
-
-        // Replace unwrap with proper error handling
+        let hnsw_index_data =
+            HNSWIndexData::load(&self.lmdb_env, self.lmdb_hnsw_index_db, &coll.get_key())
+                .map_err(|e| WaCustomError::DatabaseError(e.to_string()))?;
         let prop_file_path = index_path.join("prop.data");
         let prop_file_result = OpenOptions::new()
             .create(true)
@@ -398,7 +368,7 @@
             .open(&prop_file_path);
 
         let prop_file = match prop_file_result {
-            Ok(file) => Arc::new(RwLock::new(file)),
+            Ok(file) => RwLock::new(file),
             Err(e) => {
                 return Err(WaCustomError::DatabaseError(format!(
                     "Failed to open properties file {:?}: {}",
@@ -406,7 +376,6 @@
                 )));
             }
         };
->>>>>>> 6ffa9862
 
         let node_size = ProbNode::get_serialized_size(hnsw_index_data.hnsw_params.neighbors_count);
         let level_0_node_size =
@@ -444,26 +413,11 @@
                 .map_err(|e| WaCustomError::DatabaseError(e.to_string()))?,
         );
 
-<<<<<<< HEAD
         let FileIndex {
             offset: root_offset,
             version_number: root_version_number,
             version_id: root_version_id,
         } = hnsw_index_data.file_index;
-=======
-        let (root_offset, root_version_number, root_version_id) = match dense_index_data.file_index {
-            FileIndex::Valid {
-                offset,
-                version_number,
-                version_id,
-            } => (offset, version_number, version_id),
-            FileIndex::Invalid => {
-                return Err(WaCustomError::DatabaseError(
-                    "Invalid file index in dense index data".to_string(),
-                ));
-            }
-        };
->>>>>>> 6ffa9862
 
         let root_node_region_offset = root_offset.0 - (root_offset.0 % bufman_size as u32);
         let load_start = Instant::now();
@@ -526,10 +480,6 @@
             let (version_id, version_hash) = versions.remove(0);
 
             // level n
-<<<<<<< HEAD
-            let bufman = index_manager.get(version_id)?;
-            for i in 0..num_regions_to_load.min((bufman.file_size() as usize).div_ceil(bufman_size))
-=======
             let bufman_result = index_manager.get(version_id);
             let bufman = match bufman_result {
                 Ok(bm) => bm,
@@ -540,10 +490,7 @@
                     )));
                 }
             };
-
-            for i in 0..num_regions_to_load
-                .min((bufman.file_size() as usize + bufman_size - 1) / bufman_size)
->>>>>>> 6ffa9862
+            for i in 0..num_regions_to_load.min((bufman.file_size() as usize).div_ceil(bufman_size))
             {
                 let region_start = (bufman_size * i) as u32;
                 if version_id == root_version_id && region_start == root_node_region_offset {
@@ -572,11 +519,7 @@
             };
 
             for i in 0..num_regions_to_load
-<<<<<<< HEAD
-                .min((bufman.file_size() as usize).div_ceil(level_0_bufman_size))
-=======
-                .min((level0_bufman.file_size() as usize + level_0_bufman_size - 1) / level_0_bufman_size)
->>>>>>> 6ffa9862
+                .min((level0_bufman.file_size() as usize).div_ceil(level_0_bufman_size))
             {
                 let region_start = (level_0_bufman_size * i) as u32;
                 regions_to_load.push((
@@ -620,11 +563,6 @@
             env: self.lmdb_env.clone(),
             db,
         };
-<<<<<<< HEAD
-        let current_version = retrieve_current_version(&lmdb)?;
-        let values_range = retrieve_values_range(&lmdb)?;
-        let hnsw_index = HNSWIndex::new(
-=======
 
         let current_version_result = retrieve_current_version(&lmdb);
         let current_version = match current_version_result {
@@ -647,9 +585,7 @@
                 )));
             }
         };
-
-        let dense_index = DenseIndex::new(
->>>>>>> 6ffa9862
+        let hnsw_index = HNSWIndex::new(
             coll.name.clone(),
             root,
             hnsw_index_data.levels_prob,
@@ -1008,13 +944,10 @@
     pub active_sessions: Arc<DashMap<String, SessionDetails>>,
 }
 
-
 fn get_admin_key(env: Arc<Environment>, args: CosdataArgs) -> lmdb::Result<SingleSHA256Hash> {
     // Create meta database if it doesn't exist
-    let mut init_txn = env.begin_rw_txn()?;
-    let meta_db = unsafe {
-        init_txn.create_db(Some("meta"), DatabaseFlags::empty())?
-    };
+    let init_txn = env.begin_rw_txn()?;
+    unsafe { init_txn.create_db(Some("meta"), DatabaseFlags::empty())? };
     init_txn.commit()?;
 
     let txn = env.begin_ro_txn()?;
@@ -1031,7 +964,7 @@
                 log::error!("Invalid admin key format in database");
                 return Err(lmdb::Error::Other(7));
             }
-        },
+        }
         Err(lmdb::Error::NotFound) => None,
         Err(e) => return Err(e),
     };
@@ -1099,15 +1032,16 @@
         std::io::stdout().flush().unwrap();
 
         let mut confirmation = String::new();
-        std::io::stdin().read_line(&mut confirmation)
-            .map_err(|e| WaCustomError::ConfigError(format!("Failed to read confirmation: {}", e)))?;
+        std::io::stdin().read_line(&mut confirmation).map_err(|e| {
+            WaCustomError::ConfigError(format!("Failed to read confirmation: {}", e))
+        })?;
 
         // Remove trailing newline
         confirmation = confirmation.trim().to_string();
 
         if confirmation != args.admin_key {
             return Err(WaCustomError::ConfigError(
-                "Admin key and confirmation do not match".to_string()
+                "Admin key and confirmation do not match".to_string(),
             ));
         }
 
@@ -1140,7 +1074,7 @@
     // Add more resilient error handling for collections_map loading
     let collections_map = match CollectionsMap::load(env_arc.clone(), config) {
         Ok(map) => map,
-        Err(e) => {
+        Err(_e) => {
             //println!("Warning: Failed to load collections map: {}", e);
             //println!("Creating a new collections map...");
             // Use the correct function signature for CollectionsMap::new
@@ -1148,7 +1082,8 @@
                 Ok(empty_map) => empty_map,
                 Err(err) => {
                     return Err(WaCustomError::DatabaseError(format!(
-                        "Failed to create empty collections map: {}", err
+                        "Failed to create empty collections map: {}",
+                        err
                     )));
                 }
             }
@@ -1165,24 +1100,19 @@
 
     // Use the admin key as the password instead of hardcoded "admin"
     let username = "admin".to_string();
-<<<<<<< HEAD
-    let password = "admin";
-    let password_hash = DoubleSHA256Hash::from_str(password).unwrap();
-    users_map
-        .add_user(username, password_hash)
-        .map_err(|err| WaCustomError::DatabaseError(err.to_string()))?;
-=======
     let password = args.admin_key.clone();
-    let password_hash = DoubleSHA256Hash::from_str(&password);
+    let password_hash = DoubleSHA256Hash::from_str(&password).unwrap();
 
     // Don't fail if user already exists
     match users_map.add_user(username, password_hash) {
-        Ok(_) => {},
+        Ok(_) => {}
         Err(err) => {
-            println!("Note: Could not add admin user (may already exist): {}", err);
+            println!(
+                "Note: Could not add admin user (may already exist): {}",
+                err
+            );
         }
     };
->>>>>>> 6ffa9862
 
     Ok(Arc::new(AppEnv {
         collections_map,
