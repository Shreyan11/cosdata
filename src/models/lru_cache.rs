use dashmap::DashMap;
use half::f16;
use rand::Rng;
use std::iter::Iterator;
use std::sync::atomic::{AtomicU32, AtomicU64, Ordering};

// Calculates counter age, while considering a possibility of
// wraparound (with the assumption that wraparound will happen at most
// once)
//
// `global_value` > `item_value` indicates that wraparound has
// happened. In that case, the age is calculated taking that into
// consideration.
//
fn counter_age(global_value: u32, item_value: u32) -> u32 {
    if global_value >= item_value {
        global_value - item_value
    } else {
        // until wrap around + after wraparound
        (u32::MAX - item_value) + global_value
    }
}

pub struct EvictionIndex {
    inner: [AtomicU64; 256],
}

impl EvictionIndex {
    fn new() -> Self {
        Self {
            // @NOTE: Uses inline constants; will only work for msrv =
            // 1.79.0
            inner: core::array::from_fn(|_| AtomicU64::new(u64::MAX)),
        }
    }

    fn idx(counter: u32) -> usize {
        counter as usize % 256
    }

    fn is_empty(&self, idx: usize) -> bool {
        self.inner[idx as usize].load(Ordering::SeqCst) == u64::MAX
    }

    fn clear(&self, idx: usize) {
        self.inner[idx].store(u64::MAX, Ordering::SeqCst)
    }

    fn on_cache_miss(&self, counter: u32, key: u64) {
        let i = Self::idx(counter);
        if self.is_empty(i) {
            self.inner[i].store(key, Ordering::SeqCst);
        }
    }

    fn on_cache_hit(&self, old_counter: u32, new_counter: u32, key: u64) {
        let i = Self::idx(old_counter);
        if self.inner[i].load(Ordering::SeqCst) == key {
            self.clear(i);
            let j = Self::idx(new_counter);
            if self.is_empty(j) {
                self.inner[j].store(key, Ordering::SeqCst);
            }
        }
    }

    fn get_keys(&self, max: u8) -> Vec<(u8, u64)> {
        let mut result = vec![];
        for (i, x) in self.inner.iter().enumerate() {
            if result.len() > max as usize {
                break;
            }
            let key = x.load(Ordering::SeqCst);
            if key < u64::MAX {
                result.push((i as u8, key));
            }
        }
        result
    }

    fn remove(&self, idx: u8) {
        self.clear(idx as usize)
    }
}

pub struct ProbEviction {
    // Probability of eviction per call. E.g. A value of 0.1 means
    // eviction will be randomly triggered with 10% probability on each call
    prob: f16,
    // Parameter to tune the "aggressiveness" of eviction i.e. higher
    // value means more aggressive
    lambda: f16,
}

impl ProbEviction {
    pub fn new(prob: f16) -> Self {
        Self {
            prob,
            lambda: f16::from_f32_const(0.01),
        }
    }

    fn should_trigger(&self) -> bool {
        self.prob > f16::from_f32(rand::thread_rng().gen())
    }

    fn eviction_probability(&self, global_counter: u32, counter_value: u32) -> f32 {
        let age = counter_age(global_counter, counter_value);
        let recency_prob = (-self.lambda.to_f32() * age as f32).exp();
        let eviction_prob = 1.0 - recency_prob;
        eviction_prob
    }

    fn should_evict(&self, global_counter: u32, counter_value: u32) -> bool {
        let eviction_prob = self.eviction_probability(global_counter, counter_value);
        eviction_prob > rand::thread_rng().gen()
    }
}

#[allow(unused)]
pub enum EvictStrategy {
    // Eviction will happen immediately after insertion
    Immediate,
    // All extra items will be evicted together at a probabilistically
    // calculated frequency
    Probabilistic(ProbEviction),
}

pub struct LRUCache<K, V>
where
    K: Eq + std::hash::Hash + Clone + Into<u64> + From<u64>,
    V: Clone,
{
    // Store value and counter value
    map: DashMap<K, (V, u32)>,
    capacity: usize,
    // Global counter
    counter: AtomicU32,
    evict_strategy: EvictStrategy,
    index: EvictionIndex,
    evict_hook: Option<fn(&V)>,
}

/// Wrapper for the value that's returned from the LRUCache when
/// trying to get_or_insert in a single operation. Useful for
/// indicating whether there was a cache hit or a miss.
pub enum CachedValue<V> {
    Hit(V),
    Miss(V),
}

impl<V> CachedValue<V> {
    pub fn inner(self) -> V {
        match self {
            Self::Hit(v) => v,
            Self::Miss(v) => v,
        }
    }
}

impl<K, V> LRUCache<K, V>
where
    K: Eq + std::hash::Hash + Clone + Into<u64> + From<u64>,
    V: Clone,
{
    pub fn new(capacity: usize, evict_strategy: EvictStrategy) -> Self {
        LRUCache {
            map: DashMap::new(),
            counter: AtomicU32::new(0),
            index: EvictionIndex::new(),
            evict_hook: None,
            capacity,
            evict_strategy,
        }
    }

    // Constructs a new LRUCache with probabilistic eviction strategy
    pub fn with_prob_eviction(capacity: usize, prob: f32) -> Self {
        let strategy = EvictStrategy::Probabilistic(ProbEviction::new(f16::from_f32_const(prob)));
        Self::new(capacity, strategy)
    }

    pub fn set_evict_hook(&mut self, hook: Option<fn(&V)>) {
        self.evict_hook = hook;
    }

    /// Returns an entry from the cache
    ///
    /// None will be returned if the cache doesn't contain the key
    pub fn get(&self, key: &K) -> Option<V> {
        if let Some(mut entry) = self.map.get_mut(key) {
            let (value, counter_val) = entry.value_mut();
            let old_counter = *counter_val;
            let new_counter = self.increment_counter();
            *counter_val = new_counter;
            self.index
                .on_cache_hit(old_counter, new_counter, key.clone().into());
            Some(value.clone())
        } else {
            None
        }
    }

    /// Inserts an entry into the cache
    ///
    /// Note that if the entry is already present in cache, it will be
    /// overwritten
    pub fn insert(&self, key: K, value: V) {
        let counter = self.increment_counter();
        self.map.insert(key.clone(), (value, counter));
        self.index.on_cache_miss(counter, key.into());
        self.evict();
    }

    /// Gets the value from the cache if it exists, else tries to
    /// insert the result of the fn `f` into the cache and returns the
    /// same
    pub fn get_or_insert<E>(
        &self,
        key: K,
        f: impl FnOnce() -> Result<V, E>,
    ) -> Result<CachedValue<V>, E> {
        let mut inserted = false;
        let k1 = key.clone();
        let k2 = key.clone();
        let res = self
            .map
            .entry(key)
            .and_modify(|(_, counter)| {
                let old_counter = counter.clone();
                let new_counter = self.increment_counter();
                self.index.on_cache_hit(old_counter, new_counter, k1.into());
                *counter = new_counter;
            })
            .or_try_insert_with(|| {
                inserted = true;
                let counter = self.increment_counter();
                self.index.on_cache_miss(counter, k2.into());
                f().map(|v| (v, counter))
            })
            .map(|v| v.0.clone());
        // @NOTE: We need to clone the value before calling
        // `self.evict`, that too in a separate block! Otherwise
        // it causes some deadlock
        match res {
            Ok(v) => {
                if inserted {
                    self.evict();
                    Ok(CachedValue::Miss(v))
                } else {
                    Ok(CachedValue::Hit(v))
                }
            }
            Err(e) => Err(e),
        }
    }

    fn evict(&self) {
        if self.map.len() > self.capacity {
            match &self.evict_strategy {
                EvictStrategy::Immediate => self.evict_lru(),
                EvictStrategy::Probabilistic(prob) => {
                    if self.map.len() > self.capacity && prob.should_trigger() {
                        self.evict_lru_probabilistic(&prob);
                    }
                }
            }
        }
    }

    fn evict_lru(&self) {
        let mut oldest_pair = None;
        let mut oldest_counter = u32::MAX;

        for entry in self.map.iter() {
            let (key, (value, counter_val)) = entry.pair();
            if *counter_val < oldest_counter {
                oldest_counter = *counter_val;
                oldest_pair = Some((key.clone(), value.clone()));
            }
        }

        if let Some((key, value)) = oldest_pair {
            // If item didn't exist it will return None. This can
            // happen if another thread finds the same item to evict
            // and "wins". This implies for temporarily the dashmap
            // size could exceed max capacity. It's fine for now but
            // needs to be fixed.
            if let Some(evict_hook) = self.evict_hook {
                evict_hook(&value);
            }
            let removed = self.map.remove(&key);
            if removed.is_none() {
                log::warn!("Item already evicted by another thread");
            }
        }
    }

    fn evict_lru_probabilistic(&self, strategy: &ProbEviction) {
        let num_to_evict = (1.0_f32 / strategy.prob.to_f32()) as u8;
        if num_to_evict > 0 {
            let global_counter = self.counter.load(Ordering::SeqCst);
            let mut pairs_to_evict = Vec::with_capacity(num_to_evict as usize);
            // @TODO: What if num_to_evict is > 256?
            for (idx, key) in self.index.get_keys(num_to_evict as u8) {
                if pairs_to_evict.len() as u8 >= num_to_evict {
                    break;
                }
                if let Some(entry) = self.map.get(&K::from(key)) {
                    let (key, (value, counter_val)) = entry.pair();
                    if strategy.should_evict(global_counter, *counter_val) {
                        // @NOTE: We need to collect the pairs in a
                        // vector and remove the keys from the dashmap
                        // later whereas values are used for calling
                        // `evict_hook` (if specified). Directly
                        // calling the `remove` method here causes a
                        // deadlock because of the existing reference
                        // into the dashmap. See `DashMap.remove` docs
                        // for more info.
                        pairs_to_evict.push((idx, key.clone(), value.clone()));
                    }
                }
            }
            for (idx, key, value) in pairs_to_evict {
                if let Some(evict_hook) = self.evict_hook {
                    evict_hook(&value)
                }
                self.map.remove(&key);
                self.index.remove(idx);
            }
        }
    }

    pub fn iter(
        &self,
    ) -> dashmap::iter::Iter<K, (V, u32), std::hash::RandomState, DashMap<K, (V, u32)>> {
        self.map.iter()
    }

    pub fn values(&self) -> Values<K, V> {
        Values {
            iter: self.map.iter(),
        }
    }

    fn increment_counter(&self) -> u32 {
        self.counter.fetch_add(1, Ordering::SeqCst)
    }
}

pub struct Values<'a, K: 'a, V: 'a> {
    iter: dashmap::iter::Iter<'a, K, (V, u32), std::hash::RandomState, DashMap<K, (V, u32)>>,
}

impl<'a, K, V> Iterator for Values<'a, K, V>
where
    K: 'a + Eq + std::hash::Hash + Clone,
    V: 'a + Clone,
{
    type Item = V;

    fn next(&mut self) -> Option<Self::Item> {
        let tuple = self.iter.next();
        tuple.map(|entry| entry.value().0.clone())
    }
}

#[cfg(test)]
mod tests {

    use std::{collections::HashMap, sync::Arc, thread};

    use super::*;

    #[test]
    fn test_basic_usage() {
        let cache: LRUCache<u64, &'static str> = LRUCache::new(2, EvictStrategy::Immediate);

        cache.insert(1, "value1");
        cache.insert(2, "value2");

        match cache.get(&1) {
            Some(v) => assert_eq!("value1", v),
            None => assert!(false),
        }

        cache.insert(3, "value3"); // This should evict key2

        match cache.get(&3) {
            Some(v) => assert_eq!("value3", v),
            None => assert!(false),
        }

        // Verify that key2 is evicted
        assert_eq!(2, cache.map.len());
        assert!(!cache.map.contains_key(&2));
    }

    #[derive(Debug)]
    struct FakeError(&'static str);

    #[test]
    fn test_get_or_insert() {
        let cache: LRUCache<u64, &'static str> = LRUCache::new(2, EvictStrategy::Immediate);

        // Insert two values using `try_insert_with`, verifying that
        // the method returns the correct value
        let x = cache
            .get_or_insert::<FakeError>(1, || Ok("value1"))
            .map(|entry| entry.inner());
        assert_eq!("value1", x.unwrap());
        assert_eq!(1, cache.map.len());

        let y = cache
            .get_or_insert::<FakeError>(2, || Ok("value2"))
            .map(|entry| entry.inner());
        assert_eq!("value2", y.unwrap());
        assert_eq!(2, cache.map.len());

        // Try getting key1 again. The closure shouldn't get executed
        // this time.
        let x1 = cache
            .get_or_insert(1, || {
                // This code will not be executed
                assert!(false);
                Err(FakeError("must not be called"))
            })
            .map(|entry| entry.inner());
        assert!(x1.is_ok_and(|x| x == "value1"));

        // Insert a third value. It will cause key2 to be evicted
        let z = cache
            .get_or_insert::<FakeError>(3, || Ok("value3"))
            .map(|entry| entry.inner());
        assert_eq!("value3", z.unwrap());

        // Verify that key2 is evicted
        assert_eq!(2, cache.map.len());
        assert!(!cache.map.contains_key(&2));

        // Verify that error during insertion doesn't result in
        // evictions
        match cache.get_or_insert::<FakeError>(4, || Err(FakeError("something went wrong"))) {
            Err(FakeError(msg)) => assert_eq!("something went wrong", msg),
            _ => assert!(false),
        }
        assert_eq!(2, cache.map.len());
    }

    #[test]
    fn test_conc_get_or_insert() {
        let inner: LRUCache<u64, &'static str> = LRUCache::new(2, EvictStrategy::Immediate);
        let cache = Arc::new(inner);

        // Try concurrently inserting the same entry from 2 threads
        let t1 = {
            let c = cache.clone();
            thread::spawn(move || {
                let x = c
                    .get_or_insert::<FakeError>(1, || Ok("value1"))
                    .map(|entry| entry.inner());
                assert_eq!("value1", x.unwrap());
            })
        };

        let t2 = {
            let c = cache.clone();
            thread::spawn(move || {
                let x = c
                    .get_or_insert::<FakeError>(1, || Ok("value1"))
                    .map(|entry| entry.inner());
                assert_eq!("value1", x.unwrap());
            })
        };

        t1.join().unwrap();
        t2.join().unwrap();

        assert_eq!(1, cache.map.len());

        // Insert 2nd entry
        let y = cache
            .get_or_insert::<FakeError>(2, || Ok("value2"))
            .map(|entry| entry.inner());
        assert_eq!("value2", y.unwrap());
        assert_eq!(2, cache.map.len());

        // Insert 3rd and 4th entries in separate threads
        let t3 = {
            let c = cache.clone();
            thread::spawn(move || {
                let x = c
                    .get_or_insert::<FakeError>(3, || Ok("value3"))
                    .map(|entry| entry.inner());
                assert_eq!("value3", x.unwrap());
            })
        };

        let t4 = {
            let c = cache.clone();
            thread::spawn(move || {
                let x = c
                    .get_or_insert::<FakeError>(4, || Ok("value4"))
                    .map(|entry| entry.inner());
                assert_eq!("value4", x.unwrap());
            })
        };

        t3.join().unwrap();
        t4.join().unwrap();

        // Verify cache eviction
        //
        // @NOTE: Sometimes only one item is evicted instead of
        // two. This because the two threads find the same item to
        // evict and only one of them succeeds at actually removing it
        // from the the map. To be fixed later.
        let size = cache.map.len();
        // assert_eq!(2, size);
        assert!(size == 2 || size == 3);
    }

    #[test]
    fn test_values_iterator() {
        let cache: LRUCache<u64, &'static str> = LRUCache::new(4, EvictStrategy::Immediate);

        cache.insert(1, "value1");
        cache.insert(2, "value2");
        cache.insert(3, "value3");
        cache.insert(4, "value4");

        let mut values = cache.values().collect::<Vec<&'static str>>();
        values.sort();
        assert_eq!(vec!["value1", "value2", "value3", "value4"], values);
    }

    fn gen_rand_nums(rng: &mut rand::rngs::ThreadRng, n: u64, min: u32, max: u32) -> Vec<u32> {
        (0..n).map(|_| rng.gen_range(min..max)).collect()
    }

    #[test]
    fn test_eviction_probability() {
        let prob = ProbEviction::new(f16::from_f32_const(0.03125));

        // Without wraparound
        let global_counter = 1000;
        let results = (1..=global_counter)
            .map(|n| prob.eviction_probability(global_counter, n))
            .collect::<Vec<f32>>();
        // Check that the eviction probability reduces with decrease
        // in counter age, i.e. the results vector is sorted in
        // descending order.
        assert!(results.as_slice().windows(2).all(|w| w[0] >= w[1]));

        // With wraparound
        let global_counter = 2147483647_u32;
        let mut rng = rand::thread_rng();
        // Generate some counter values before wraparound. These will
        // be > global_counter and < u32::MAX
        let mut counter_vals: Vec<u32> = gen_rand_nums(&mut rng, 100, global_counter, u32::MAX);
        counter_vals.sort();
        // Generate some counter values after wraparound. These will
        // be > 0 and < global_counter
        let mut after_wraparound: Vec<u32> = gen_rand_nums(&mut rng, 100, 0, global_counter);
        after_wraparound.sort();
        // As the global counter is very large, add some known values
        // closer to the global counter
        let mut recent: Vec<u32> = (1..=100).map(|n| global_counter - n).collect();
        recent.sort();

        // Concatenate the above inputs in order
        counter_vals.append(&mut after_wraparound);
        counter_vals.append(&mut recent);

        let results = counter_vals
            .into_iter()
            .map(|n| prob.eviction_probability(global_counter, n))
            .collect::<Vec<f32>>();
        // Check that the eviction probability reduces with increase
        // in counter value, i.e. the results vector is sorted in
        // descending order.
        assert!(results.as_slice().windows(2).all(|w| w[0] >= w[1]));
    }

    #[test]
    fn test_eviction_index() {
        let index: EvictionIndex = EvictionIndex::new();

        let mut global_counter = 0;

        // A mapping of keys -> counters
        let mut m: HashMap<u64, u32> = HashMap::new();

        // Simulate insertion of 256 items
        for i in 1..=256 {
            index.on_cache_miss(global_counter, i);
            m.insert(i, global_counter);
            global_counter += 1;
        }

        let expected = (1..=256).collect::<Vec<u64>>();
        let actual = index
            .inner
            .iter()
            .map(|x| AtomicU64::load(x, Ordering::SeqCst))
            .collect::<Vec<u64>>();

        // Verify the contents of the index
        assert_eq!(expected, actual);

        // Simulate insertion of 10 more items
        for i in 257..267 {
            index.on_cache_miss(global_counter, i);
            m.insert(i, global_counter);
            global_counter += 1;
        }

        let actual2 = index
            .inner
            .iter()
            .map(|x| AtomicU64::load(x, Ordering::SeqCst))
            .collect::<Vec<u64>>();

        // Assert that the index contents are unchanged
        assert_eq!(expected, actual2);

        // Simulate `get` for a known item
        {
            let x = 147_u64;
            let new_counter = global_counter;
            let old_counter = m.insert(x, new_counter).unwrap();
            let old_id = old_counter as usize % 256;

            assert_eq!(146, old_id);

            // Find value in slot corresponding to new counter
            let new_id = new_counter as usize % 256;
            let new_slot_val = index.inner[new_id].load(Ordering::SeqCst);

            index.on_cache_hit(old_counter, new_counter, x);

            // Slot corresponding to old counter is cleared
            assert_eq!(u64::MAX, index.inner[old_id].load(Ordering::SeqCst));

            // Slot corresponding to new counter is unchanged
            assert_eq!(new_slot_val, index.inner[new_id].load(Ordering::SeqCst));
        }

        // Simulate `get` for another known item such that the new
        // counter is 256 + 147, so that it matches the same slot in
        // the index that was emptied earlier
        {
            let y = 202_u64;
            let new_counter = 256 + 146;
            let old_counter = m.insert(y, new_counter).unwrap();
            index.on_cache_hit(old_counter, new_counter, y);

            // Slot corresponding to old counter is cleared
            assert_eq!(
                u64::MAX,
                index.inner[old_counter as usize % 256].load(Ordering::SeqCst)
            );

            // Slot corresponding to new counter has this value
            assert_eq!(
                202,
                index.inner[new_counter as usize % 256].load(Ordering::SeqCst)
            );
        }
    }
<<<<<<< HEAD
=======

    #[test]
    fn test_evict_hook() {
        let mut cache: LRUCache<u64, &'static str> = LRUCache::new(2, EvictStrategy::Immediate);
        cache.set_evict_hook(Some(|&value| {
            assert_eq!("value2", value);
        }));

        cache.insert(1, "value1");
        cache.insert(2, "value2");

        match cache.get(&1) {
            Some(v) => assert_eq!("value1", v),
            None => assert!(false),
        }

        cache.insert(3, "value3"); // This should evict key2

        match cache.get(&3) {
            Some(v) => assert_eq!("value3", v),
            None => assert!(false),
        }

        // Verify that key2 is evicted
        assert_eq!(2, cache.map.len());
        assert!(!cache.map.contains_key(&2));
    }
>>>>>>> 6841230a
}<|MERGE_RESOLUTION|>--- conflicted
+++ resolved
@@ -668,8 +668,6 @@
             );
         }
     }
-<<<<<<< HEAD
-=======
 
     #[test]
     fn test_evict_hook() {
@@ -697,5 +695,4 @@
         assert_eq!(2, cache.map.len());
         assert!(!cache.map.contains_key(&2));
     }
->>>>>>> 6841230a
 }