--- conflicted
+++ resolved
@@ -34,8 +34,9 @@
 use super::{
     dtos::{
         BatchSearchDenseVectorsDto, BatchSearchSparseVectorsDto, CreateDenseVectorDto,
-        CreateSparseVectorDto, FindSimilarDenseVectorsDto, FindSimilarSparseVectorsDto,
-        FindSimilarVectorsResponseDto, SimilarVector, UpdateVectorDto, UpdateVectorResponseDto,
+        CreateSparseVectorDto, CreateVectorResponseDto, FindSimilarDenseVectorsDto,
+        FindSimilarSparseVectorsDto, FindSimilarVectorsResponseDto, SimilarVector, UpdateVectorDto,
+        UpdateVectorResponseDto,
     },
     error::VectorsError,
 };
@@ -46,7 +47,7 @@
     ctx: Arc<AppContext>,
     collection_id: &str,
     create_vector_dto: CreateSparseVectorDto,
-) -> Result<(), VectorsError> {
+) -> Result<CreateVectorResponseDto, VectorsError> {
     if let Some(inverted_index) = ctx
         .ain_env
         .collections_map
@@ -96,7 +97,10 @@
         .map_err(VectorsError::WaCustom)?;
     }
 
-    Ok(())
+    Ok(CreateVectorResponseDto::Sparse(CreateSparseVectorDto {
+        id: create_vector_dto.id,
+        values: create_vector_dto.values,
+    }))
 }
 
 /// Creates a vector for dense index
@@ -105,7 +109,7 @@
     ctx: Arc<AppContext>,
     collection_id: &str,
     create_vector_dto: CreateDenseVectorDto,
-) -> Result<(), VectorsError> {
+) -> Result<CreateVectorResponseDto, VectorsError> {
     let hnsw_index = ctx
         .ain_env
         .collections_map
@@ -125,13 +129,6 @@
     run_upload_dense_vectors(
         ctx,
         hnsw_index,
-<<<<<<< HEAD
-        vec![(create_vector_dto.id, create_vector_dto.values)],
-    )
-    .map_err(VectorsError::WaCustom)?;
-
-    Ok(())
-=======
         vec![(
             create_vector_dto.id.clone(),
             create_vector_dto.values.clone(),
@@ -145,7 +142,6 @@
         values: create_vector_dto.values,
         metadata: create_vector_dto.metadata,
     }))
->>>>>>> 3965b1ad
 }
 
 pub(crate) async fn create_vector_in_transaction(
@@ -153,7 +149,7 @@
     collection_id: &str,
     transaction: &HNSWIndexTransaction,
     create_vector_dto: CreateDenseVectorDto,
-) -> Result<(), VectorsError> {
+) -> Result<CreateVectorResponseDto, VectorsError> {
     let hnsw_index = ctx
         .ain_env
         .collections_map
@@ -164,13 +160,6 @@
         ctx.clone(),
         hnsw_index,
         transaction,
-<<<<<<< HEAD
-        vec![(create_vector_dto.id, create_vector_dto.values)],
-    )
-    .map_err(VectorsError::WaCustom)?;
-
-    Ok(())
-=======
         vec![(
             create_vector_dto.id.clone(),
             create_vector_dto.values.clone(),
@@ -184,7 +173,6 @@
         values: create_vector_dto.values,
         metadata: create_vector_dto.metadata,
     }))
->>>>>>> 3965b1ad
 }
 
 pub(crate) async fn get_vector_by_id(
@@ -206,12 +194,8 @@
     Ok(CreateDenseVectorDto {
         id,
         values: (*embedding.raw_vec).clone(),
-<<<<<<< HEAD
+        metadata: embedding.raw_metadata,
     })
-=======
-        metadata: embedding.raw_metadata,
-    }))
->>>>>>> 3965b1ad
 }
 
 pub(crate) async fn update_vector(
