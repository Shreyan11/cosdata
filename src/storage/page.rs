use crate::models::serializer::CustomSerialize;
use crate::models::types::FileOffset;
use std::io::SeekFrom;

#[derive(Clone, Default, Debug, PartialEq)]
pub struct Pagepool<const LEN: usize> {
    inner: Vec<Page<LEN>>,
    current: usize,
}

impl<const LEN: usize> Pagepool<LEN> {
    // pub fn push(&mut self, data: u32) {
    //     // If the pool is empty it creates a new Page and pushes the data to it.
    //     if self.inner.len() == 0 {
    //         let mut page = Page::<LEN>::new();
    //         page.push(data);
    //     }
    //     // If all the current list of chunks are full then create a new one
    //     else if self.current == self.inner.len() - 1 {
    //         let mut page = Page::<LEN>::new();
    //         page.push(data);
    //     }
    //     // If the current chunk is full then go the next chunk
    //     else if self.inner[self.current].is_full() {
    //         self.current += 1;
    //         self.inner[self.current].push(data);
    //     }
    //     // Otherwise push the data to the current chunk
    //     else {
    //         self.inner[self.current].push(data);
    //     }
    // }

    pub fn push(&mut self, data: u32) {
<<<<<<< HEAD
        // If all the current list of chunks are full then create a new one
        if self.inner.is_empty() || self.current == self.inner.len() - 1 {
=======
        // If the pool is empty, create the first page and push the data.
        if self.inner.is_empty() {
>>>>>>> 8c768146
            let mut page = Page::<LEN>::new();
            page.push(data);
            self.inner.push(page);
            self.current = 0; // Set current to the first page
        }
        // If the current page is full, move to the next one
        else if self.inner[self.current].is_full() {
            // Create a new page and push the data
            let mut page = Page::<LEN>::new();
            page.push(data);
            self.inner.push(page); // Add the new page to the pool
            self.current += 1; // Move to the new page
        }
        // Otherwise, push the data to the current page
        else {
            self.inner[self.current].push(data);
        }
    }

    pub fn push_chunk(&mut self, chunk: [u32; LEN]) {
        self.inner.push(Page::<LEN>::from_data(chunk))
    }

    pub fn contains(&self, data: u32) -> bool {
        self.inner.iter().any(|p| p.data.contains(&data))
    }
}

impl<const LEN: usize> std::ops::Deref for Pagepool<LEN> {
    type Target = Vec<Page<LEN>>;

    fn deref(&self) -> &Self::Target {
        &self.inner
    }
}

#[derive(Clone, PartialEq, Debug)]
pub struct Page<const LEN: usize> {
    pub data: [u32; LEN],
    current: usize,
    is_serialized: bool,
}

impl<const LEN: usize> std::ops::Deref for Page<LEN> {
    type Target = [u32; LEN];

    fn deref(&self) -> &Self::Target {
        &self.data
    }
}

impl<const LEN: usize> Page<LEN> {
    fn new() -> Self {
        Self {
            data: [u32::MAX; LEN],
            is_serialized: false,
            current: 0,
        }
    }

    fn push(&mut self, data: u32) {
        self.current += 1;
        self.data[self.current] = data;
    }

    fn from_data(data: [u32; LEN]) -> Self {
        Self {
            data,
            is_serialized: false,
            current: 0,
        }
    }

    fn is_full(&self) -> bool {
        self.current == LEN - 1
    }
}

impl<const LEN: usize> AsRef<[u32; LEN]> for Page<LEN> {
    fn as_ref(&self) -> &[u32; LEN] {
        &self.data
    }
}

impl<const LEN: usize> CustomSerialize for Pagepool<LEN> {
    fn serialize(
        &self,
        bufmans: std::sync::Arc<crate::models::buffered_io::BufferManagerFactory>,
        version: crate::models::versioning::Hash,
        cursor: u64,
    ) -> Result<u32, crate::models::buffered_io::BufIoError> {
        let bufman = bufmans.get(&version)?;

        // Move the cursor to the end of the file and start writing from there
        bufman.seek_with_cursor(cursor, SeekFrom::End(0))?;

        let start_offset = bufman.cursor_position(cursor)? as u32;
        let total_items = self.inner.len();

        bufman.write_u32_with_cursor(cursor, total_items as u32)?;

        for (pos, item) in self.inner.iter().enumerate() {
            Page::<LEN>::serialize(item, bufmans.clone(), version, cursor)?;

            if pos == total_items - 1 {
                bufman.write_u32_with_cursor(cursor, u32::MAX)?;
            } else {
                // Move the cursor to the end of the file and get the position of the file
                // and write that in the current position
                let current = bufman.cursor_position(cursor)?;
                bufman.seek_with_cursor(cursor, SeekFrom::End(0))?;
                let next_chunk_start = bufman.cursor_position(cursor)?;

                // Move the cursor back to the current position
                bufman.seek_with_cursor(cursor, SeekFrom::Start(current))?;
                bufman.write_u32_with_cursor(cursor, next_chunk_start as u32)?;
            }
        }

        Ok(start_offset)
    }

    fn deserialize(
        bufmans: std::sync::Arc<crate::models::buffered_io::BufferManagerFactory>,
        file_index: crate::models::lazy_load::FileIndex,
        cache: std::sync::Arc<crate::models::cache_loader::NodeRegistry>,
        max_loads: u16,
        skipm: &mut std::collections::HashSet<u64>,
    ) -> Result<Self, crate::models::buffered_io::BufIoError> {
        match file_index {
            crate::models::lazy_load::FileIndex::Valid {
                offset: FileOffset(offset),
                version_id,
                version_number,
            } => {
                let bufman = bufmans.get(&version_id)?;
                let cursor = bufman.open_cursor()?;

                bufman.seek_with_cursor(cursor, SeekFrom::Start(offset as u64))?;

                let total_length = bufman.read_u32_with_cursor(cursor)? as usize;

                let mut page_pool = Pagepool::<LEN>::default();
                for _ in 0..total_length {
                    let current_offset = bufman.cursor_position(cursor)?;

                    let file_index = crate::models::lazy_load::FileIndex::Valid {
                        offset: FileOffset(current_offset as u32),
                        version_id,
                        version_number,
                    };

                    let page = Page::<LEN>::deserialize(
                        bufmans.clone(),
                        file_index,
                        cache.clone(),
                        max_loads,
                        skipm,
                    )?;

                    page_pool.push_chunk(page.data);

                    let next_chunk = bufman.read_u32_with_cursor(cursor)?;

                    if next_chunk == u32::MAX {
                        break;
                    }

                    bufman.seek_with_cursor(cursor, SeekFrom::Start(next_chunk as u64))?;
                }

                bufman.close_cursor(cursor)?;
                Ok(page_pool)
            }
            crate::models::lazy_load::FileIndex::Invalid => Ok(Pagepool::default()),
        }
    }
}

impl<const LEN: usize> CustomSerialize for Page<LEN> {
    fn deserialize(
        bufmans: std::sync::Arc<crate::models::buffered_io::BufferManagerFactory>,
        file_index: crate::models::lazy_load::FileIndex,
        _cache: std::sync::Arc<crate::models::cache_loader::NodeRegistry>,
        _max_loads: u16,
        _skipm: &mut std::collections::HashSet<u64>,
    ) -> Result<Self, crate::models::buffered_io::BufIoError> {
        match file_index {
            crate::models::lazy_load::FileIndex::Valid {
                offset: FileOffset(offset),
                version_id,
                ..
            } => {
                let bufman = bufmans.get(&version_id)?;
                let cursor = bufman.open_cursor()?;
                bufman.seek_with_cursor(cursor, SeekFrom::Start(offset as u64))?;

                let mut items = Page::<LEN>::new();

                for _ in 0..LEN {
                    items.push(bufman.read_u32_with_cursor(cursor)?)
                }

                items.is_serialized = true;

                Ok(items)
            }

            crate::models::lazy_load::FileIndex::Invalid => Ok(Page::<LEN>::new()),
        }
    }

    fn serialize(
        &self,
        bufmans: std::sync::Arc<crate::models::buffered_io::BufferManagerFactory>,
        version: crate::models::versioning::Hash,
        cursor: u64,
    ) -> Result<u32, crate::models::buffered_io::BufIoError> {
        let bufman = bufmans.get(&version)?;
        let start_offset = bufman.cursor_position(cursor)? as u32;

        // If the chunk is already serialised then do an early return
        if self.is_serialized {
            return Ok(start_offset);
        }

        for item in self.data {
            bufman.write_u32_with_cursor(cursor, item)?;
        }

        Ok(start_offset)
    }
}

#[cfg(test)]
mod page_tests {
    use super::*;

    use std::collections::HashSet;

    use crate::models::{
        buffered_io::{BufferManager, BufferManagerFactory},
        cache_loader::NodeRegistry,
        lazy_load::FileIndex,
        serializer::CustomSerialize,
        types::FileOffset,
        versioning::Hash,
    };
    use std::sync::Arc;

    use tempfile::{tempdir, TempDir};

    fn setup_test() -> (
        Arc<BufferManagerFactory>,
        Arc<BufferManager>,
        u64,
        TempDir,
        Arc<NodeRegistry>,
    ) {
        let root_version_id = Hash::from(0);

        let dir = tempdir().unwrap();
        let bufmans = Arc::new(BufferManagerFactory::new(
            dir.as_ref().into(),
            |root, ver| root.join(format!("{}.index", **ver)),
        ));

        let cache = Arc::new(NodeRegistry::new(1000, bufmans.clone()));
        let bufman = bufmans.get(&root_version_id).unwrap();
        let cursor = bufman.open_cursor().unwrap();
        (bufmans, bufman, cursor, dir, cache)
    }

    #[test]
    fn test_serialize_deserialize_page() {
        let mut page_pool = Pagepool::<10>::default();
        let mut skipm: HashSet<u64> = HashSet::new();

        for i in 0..10 * 10_u32 {
            page_pool.push(i);
        }

        let root_version_id = Hash::from(0);
        let root_version_number = 0;

        let (bufmgr_factory, bufmg, cursor, temp_dir, cache) = setup_test();
        let offset = page_pool.serialize(bufmgr_factory.clone(), root_version_id, cursor);

        assert!(offset.is_ok());

        let offset = offset.unwrap();
        bufmg.close_cursor(cursor).unwrap();

        let deser = Pagepool::<10>::deserialize(
            bufmgr_factory.clone(),
            FileIndex::Valid {
                offset: FileOffset(offset),
                version_id: root_version_id,
                version_number: root_version_number,
            },
            cache.clone(),
            0_u16,
            &mut skipm,
        );
        assert!(deser.is_ok());
        let deser = deser.unwrap();

        assert_eq!(page_pool, deser);
    }
}<|MERGE_RESOLUTION|>--- conflicted
+++ resolved
@@ -32,13 +32,8 @@
     // }
 
     pub fn push(&mut self, data: u32) {
-<<<<<<< HEAD
         // If all the current list of chunks are full then create a new one
         if self.inner.is_empty() || self.current == self.inner.len() - 1 {
-=======
-        // If the pool is empty, create the first page and push the data.
-        if self.inner.is_empty() {
->>>>>>> 8c768146
             let mut page = Page::<LEN>::new();
             page.push(data);
             self.inner.push(page);
