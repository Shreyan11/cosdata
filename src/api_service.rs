use crate::models::common::*;
use crate::models::custom_buffered_writer::CustomBufferedWriter;
use crate::models::file_persist::*;
use crate::models::lazy_load::*;
use crate::models::meta_persist::*;
use crate::models::rpc::VectorIdValue;
use crate::models::types::*;
use crate::models::user::Statistics;
use crate::quantization::{Quantization, StorageType};
use crate::vector_store::*;
use actix_web::web;
use arcshift::ArcShift;
use cosdata::config_loader::Config;
use lmdb::{DatabaseFlags, Transaction};
use rand::Rng;
use rayon::iter::IntoParallelIterator;
use rayon::iter::ParallelIterator;
use std::array::TryFromSliceError;
use std::cell::RefCell;
use std::fs::OpenOptions;
use std::io::Write;
use std::rc::Rc;
use std::sync::{atomic::AtomicBool, Arc};

pub async fn init_vector_store(
    name: String,
    size: usize,
    lower_bound: Option<f32>,
    upper_bound: Option<f32>,
    max_cache_level: u8,
) -> Result<(), WaCustomError> {
    if name.is_empty() {
        return Err(WaCustomError::InvalidParams);
    }

    let quantization_metric = Arc::new(QuantizationMetric::Scalar);
    let storage_type = StorageType::UnsignedByte;

    let min = lower_bound.unwrap_or(-1.0);
    let max = upper_bound.unwrap_or(1.0);
    let vec = (0..size)
        .map(|_| {
            let mut rng = rand::thread_rng();

            let random_number: f32 = rng.gen_range(min..max);
            random_number
        })
        .collect::<Vec<f32>>();
    let vec_hash = VectorId::Int(-1);

    let exec_queue_nodes: ExecQueueUpdate = STM::new(Vec::new(), 1, true);
    let vector_list = Arc::new(quantization_metric.quantize(&vec, storage_type));

    // Note that setting .write(true).append(true) has the same effect
    // as setting only .append(true)
    let prop_file = Arc::new(
        OpenOptions::new()
            .create(true)
            .append(true)
            .open("prop.data")
            .expect("Failed to open file for writing"),
    );

    let ver_file = Rc::new(RefCell::new(
        OpenOptions::new()
            .create(true)
            .append(true)
            .open("0.index")
            .expect("Failed to open file for writing"),
    ));

    let mut writer =
        CustomBufferedWriter::new(ver_file.clone()).expect("Failed opening custom buffer");

    let mut root: LazyItemRef<MergedNode> = LazyItemRef::new_invalid();
    let mut prev: LazyItemRef<MergedNode> = LazyItemRef::new_invalid();

    let mut nodes = Vec::new();
    for l in (0..=max_cache_level).rev() {
        let prop = Arc::new(NodeProp {
            id: vec_hash.clone(),
            value: vector_list.clone(),
            location: Some((FileOffset(0), BytesToRead(0))),
        });
        let mut current_node = ArcShift::new(MergedNode {
<<<<<<< HEAD
            version_id: VersionId(0), // Initialize with appropriate version ID
            hnsw_level: HNSWLevel(l as u8),
=======
            hnsw_level: l as u8,
>>>>>>> 0a9e57bd
            prop: ArcShift::new(PropState::Ready(prop.clone())),
            neighbors: EagerLazyItemSet::new(),
            parent: LazyItemRef::new_invalid(),
            child: LazyItemRef::new_invalid(),
            versions: LazyItemMap::new(),
        });

        // TODO: Initialize with appropriate version ID
        let lazy_node = LazyItem::from_arcshift(0, current_node.clone());
        let nn = LazyItemRef::from_arcshift(0, current_node.clone());

        if let Some(prev_node) = prev.item.get().get_data() {
            current_node
                .get()
                .set_parent(prev.clone().item.get().clone());
            prev_node.set_child(lazy_node.clone());
        }
        prev = nn.clone();

        if l == 0 {
            root = nn.clone();
            let prop_location = write_prop_to_file(&prop, &prop_file);
            current_node.get().set_prop_ready(prop);
        }
        nodes.push(nn.clone());
    }
    for (l, nn) in nodes.iter_mut().enumerate() {
        match persist_node_update_loc(&mut writer, &mut nn.item) {
            Ok(_) => (),
            Err(e) => {
                eprintln!("Failed node persist (init) for node {}: {}", l, e);
            }
        };
    }

    writer
        .flush()
        .expect("Final Custom Buffered Writer flush failed ");
    // ---------------------------
    // -- TODO level entry ratio
    // ---------------------------
    let factor_levels = 10.0;
    let lp = Arc::new(generate_tuples(factor_levels, max_cache_level));
    let ain_env = get_app_env().map_err(|e| WaCustomError::DatabaseError(e.to_string()))?;

    let denv = ain_env.persist.clone();

    let metadata_db = denv
        .create_db(Some("metadata"), DatabaseFlags::empty())
        .map_err(|e| WaCustomError::DatabaseError(e.to_string()))?;

    let embeddings_db = denv
        .create_db(Some("embeddings"), DatabaseFlags::empty())
        .map_err(|e| WaCustomError::DatabaseError(e.to_string()))?;

    let vec_store = Arc::new(VectorStore::new(
        exec_queue_nodes,
        max_cache_level,
        name.clone(),
        root,
        lp,
        (size / 32) as usize,
        prop_file,
        MetaDb {
            env: denv.clone(),
            metadata_db: Arc::new(metadata_db.clone()),
            embeddings_db: Arc::new(embeddings_db),
        },
        ArcShift::new(None),
        Arc::new(QuantizationMetric::Scalar),
        Arc::new(DistanceMetric::Cosine),
        StorageType::UnsignedByte,
    ));
    ain_env
        .vector_store_map
        .insert(name.clone(), vec_store.clone());

    let result = store_current_version(vec_store.clone(), "main".to_string(), 0);
    let version_hash = result.expect("Failed to get VersionHash");
    vec_store.set_current_version(Some(version_hash));

    Ok(())
}

pub fn run_upload(
    vec_store: Arc<VectorStore>,
    vecxx: Vec<(VectorIdValue, Vec<f32>)>,
    config: web::Data<Config>,
) -> () {
    vecxx.into_par_iter().for_each(|(id, vec)| {
        let hash_vec = convert_value(id);
        let storage = vec_store
            .quantization_metric
            .quantize(&vec, vec_store.storage_type);
        let vec_emb = VectorEmbedding {
            raw_vec: Arc::new(storage),
            hash_vec,
        };

        insert_embedding(vec_store.clone(), &vec_emb).expect("Failed to inert embedding to LMDB");
    });

    let env = vec_store.lmdb.env.clone();
    let metadata_db = vec_store.lmdb.metadata_db.clone();

    let txn = env.begin_rw_txn().expect("Failed to begin transaction");

    let count_unindexed = txn
        .get(*metadata_db, &"count_unindexed")
        .map_err(|e| WaCustomError::DatabaseError(e.to_string()))
        .and_then(|bytes| {
            let bytes = bytes.try_into().map_err(|e: TryFromSliceError| {
                WaCustomError::DeserializationError(e.to_string())
            })?;
            Ok(u32::from_le_bytes(bytes))
        })
        .expect("Failed to retrieve `count_unindexed`");

    txn.abort();

    if count_unindexed >= config.upload_threshold {
        index_embeddings(vec_store.clone(), config.upload_process_batch_size)
            .expect("Failed to index embeddings");
    }

    // Update version
    let ver = vec_store
        .get_current_version()
        .expect("No current version found");
    let new_ver = ver.version + 1;

    // Create new version file
    let ver_file = Rc::new(RefCell::new(
        OpenOptions::new()
            .create(true)
            .append(true)
            .open(format!("{}.index", new_ver))
            .map_err(|e| {
                WaCustomError::DatabaseError(format!("Failed to open new version file: {}", e))
            })
            .unwrap(),
    ));

    let mut writer =
        CustomBufferedWriter::new(ver_file.clone()).expect("Failed opening custom buffer");

    println!("run_upload 333");
    match auto_commit_transaction(vec_store.clone(), &mut writer) {
        Ok(_) => (),
        Err(e) => {
            eprintln!("Failed node persist(nbr1): {}", e);
        }
    };
}

pub async fn ann_vector_query(
    vec_store: Arc<VectorStore>,
    query: Vec<f32>,
) -> Result<Option<Vec<(VectorId, MetricResult)>>, WaCustomError> {
    let vector_store = vec_store.clone();
    let vec_hash = VectorId::Str("query".to_string());
    let root = &vector_store.root_vec;
    let vector_list = vector_store
        .quantization_metric
        .quantize(&query, vector_store.storage_type);

    let vec_emb = VectorEmbedding {
        raw_vec: Arc::new(vector_list.clone()),
        hash_vec: vec_hash.clone(),
    };

    let results = ann_search(
        vec_store.clone(),
        vec_emb,
        root.item.clone().get().clone(),
        vec_store.max_cache_level.try_into().unwrap(),
    )?;
    let output = remove_duplicates_and_filter(results);
    Ok(output)
}

pub async fn fetch_vector_neighbors(
    vec_store: Arc<VectorStore>,
    vector_id: VectorId,
) -> Vec<Option<(VectorId, Vec<(VectorId, MetricResult)>)>> {
    let results = vector_fetch(vec_store.clone(), vector_id);
    return results.expect("Failed fetching vector neighbors");
}

fn calculate_statistics(_: &[i32]) -> Option<Statistics> {
    // Placeholder for calculating statistics
    None
}

fn vector_knn(vs: &Vec<f32>, vecs: &Vec<f32>) -> Vec<(i8, i8, String, f64)> {
    // Placeholder for vector KNN
    vec![]
}<|MERGE_RESOLUTION|>--- conflicted
+++ resolved
@@ -20,7 +20,7 @@
 use std::fs::OpenOptions;
 use std::io::Write;
 use std::rc::Rc;
-use std::sync::{atomic::AtomicBool, Arc};
+use std::sync::Arc;
 
 pub async fn init_vector_store(
     name: String,
@@ -83,12 +83,7 @@
             location: Some((FileOffset(0), BytesToRead(0))),
         });
         let mut current_node = ArcShift::new(MergedNode {
-<<<<<<< HEAD
-            version_id: VersionId(0), // Initialize with appropriate version ID
             hnsw_level: HNSWLevel(l as u8),
-=======
-            hnsw_level: l as u8,
->>>>>>> 0a9e57bd
             prop: ArcShift::new(PropState::Ready(prop.clone())),
             neighbors: EagerLazyItemSet::new(),
             parent: LazyItemRef::new_invalid(),
@@ -97,8 +92,8 @@
         });
 
         // TODO: Initialize with appropriate version ID
-        let lazy_node = LazyItem::from_arcshift(0, current_node.clone());
-        let nn = LazyItemRef::from_arcshift(0, current_node.clone());
+        let lazy_node = LazyItem::from_arcshift(VersionId(0), current_node.clone());
+        let nn = LazyItemRef::from_arcshift(VersionId(0), current_node.clone());
 
         if let Some(prev_node) = prev.item.get().get_data() {
             current_node
@@ -110,7 +105,7 @@
 
         if l == 0 {
             root = nn.clone();
-            let prop_location = write_prop_to_file(&prop, &prop_file);
+            let _prop_location = write_prop_to_file(&prop, &prop_file);
             current_node.get().set_prop_ready(prop);
         }
         nodes.push(nn.clone());
@@ -283,7 +278,7 @@
     None
 }
 
-fn vector_knn(vs: &Vec<f32>, vecs: &Vec<f32>) -> Vec<(i8, i8, String, f64)> {
+fn vector_knn(_vs: &Vec<f32>, _vecs: &Vec<f32>) -> Vec<(i8, i8, String, f64)> {
     // Placeholder for vector KNN
     vec![]
 }